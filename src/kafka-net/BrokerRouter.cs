--- conflicted
+++ resolved
@@ -2,6 +2,7 @@
 using System.Collections.Concurrent;
 using System.Collections.Generic;
 using System.Linq;
+using System.Threading;
 using KafkaNet.Model;
 using KafkaNet.Protocol;
 
@@ -126,7 +127,7 @@
         /// </remarks>
         public void RefreshTopicMetadata(params string[] topics)
         {
-            lock (_threadLock)
+            if (Monitor.TryEnter(_threadLock, 500))
             {
                 _kafkaOptions.Log.DebugFormat("BrokerRouter: Refreshing metadata for topics: {0}", string.Join(",", topics));
 
@@ -135,7 +136,9 @@
                 var metadataResponse = _kafkaMetadataProvider.Get(connections, topics);
 
                 UpdateInternalMetadataCache(metadataResponse);
-            }
+
+                Monitor.Exit(_threadLock);
+            }            
         }
 
         private TopicSearchResult SearchCacheForTopics(IEnumerable<string> topics)
@@ -192,49 +195,7 @@
 
             return null;
         }
-<<<<<<< HEAD
-
-        private void CycleConnectionsForTopicMetadata(IEnumerable<IKafkaConnection> connections, IEnumerable<string> topics)
-        {
-            var request = new MetadataRequest { Topics = topics.ToList() };
-            if (request.Topics.Count <= 0) return;
-
-            //try each default broker until we find one that is available
-            foreach (var conn in connections)
-            {
-                try
-                {
-                    var responseAwait = conn.SendAsync(request);
-                    if (responseAwait.Wait(TimeSpan.FromSeconds(1)))
-                    {
-                        var response = responseAwait.Result;
-                        if (response != null && response.Count > 0)
-                        {
-                            var metadataResponse = response.First();
-                            UpdateInternalMetadataCache(metadataResponse);
-                            return;
-                        }
-                    }
-                    else
-                    {
-                        throw new Exception("Coudn't connect to kafka");
-                    }
-                }
-                catch (Exception ex)
-                {
-                    _kafkaOptions.Log.WarnFormat("Failed to contact Kafka server={0}.  Trying next default server.  Exception={1}", conn.Endpoint, ex);
-                }
-            }
-
-            throw new ServerUnreachableException(
-                    string.Format(
-                        "Unable to query for metadata from any of the default Kafka servers.  At least one provided server must be available.  Server list: {0}",
-                        string.Join(", ", _kafkaOptions.KafkaServerUri.Select(x => x.ToString()))));
-        }
-
-=======
         
->>>>>>> 3884b695
         private void UpdateInternalMetadataCache(MetadataResponse metadata)
         {
 
